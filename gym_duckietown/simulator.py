--- conflicted
+++ resolved
@@ -117,36 +117,22 @@
     }
 
     def __init__(
-<<<<<<< HEAD
         self,
-        map_name='udem1',
-        max_steps=1500,
+        map_name=DEFAULT_MAP_NAME,
+        max_steps=DEFAULT_MAX_STEPS,
         draw_curve=False,
         draw_bbox=False,
         domain_rand=True,
-        frame_rate=30,
-        frame_skip=1,
+        frame_rate=DEFAULT_FRAMERATE,
+        frame_skip=DEFAULT_FRAME_SKIP,
         camera_width=DEFAULT_CAMERA_WIDTH,
         camera_height=DEFAULT_CAMERA_HEIGHT,
         robot_speed=DEFAULT_ROBOT_SPEED,
+        accept_start_angle_deg=DEFAULT_ACCEPT_START_ANGLE_DEG,
+        full_transparency=False,
+        user_tile_start=None,
+        seed=None,
         distortion=False,
-=======
-            self,
-            map_name=DEFAULT_MAP_NAME,
-            max_steps=DEFAULT_MAX_STEPS,
-            draw_curve=False,
-            draw_bbox=False,
-            domain_rand=True,
-            frame_rate=DEFAULT_FRAMERATE,
-            frame_skip=DEFAULT_FRAME_SKIP,
-            camera_width=DEFAULT_CAMERA_WIDTH,
-            camera_height=DEFAULT_CAMERA_HEIGHT,
-            robot_speed=DEFAULT_ROBOT_SPEED,
-            accept_start_angle_deg=DEFAULT_ACCEPT_START_ANGLE_DEG,
-            full_transparency=False,
-            user_tile_start=None,
-            seed=None,
->>>>>>> d34eb892
     ):
         """
 
@@ -243,15 +229,9 @@
 
         # Create a frame buffer object for the observation
         self.multi_fbo, self.final_fbo = create_frame_buffers(
-<<<<<<< HEAD
             self.camera_width,
             self.camera_height,
             4
-=======
-                self.camera_width,
-                self.camera_height,
-                16
->>>>>>> d34eb892
         )
 
         # Array to render the image into (for observation rendering)
@@ -300,7 +280,6 @@
         # Load the map
         self._load_map(map_name)
 
-<<<<<<< HEAD
         # Distortion params, if so, load the library
         self.distortion = distortion 
         if distortion:
@@ -309,9 +288,9 @@
 
         # Used by the UndistortWrapper, always initialized to False
         self.undistort = False
-=======
+        
+        # Start tile
         self.user_tile_start = user_tile_start
->>>>>>> d34eb892
 
         # Initialize the state
         self.reset()
@@ -1221,17 +1200,10 @@
         glMatrixMode(GL_PROJECTION)
         glLoadIdentity()
         gluPerspective(
-<<<<<<< HEAD
-            self.cam_fov_y,
-            WINDOW_WIDTH / int(WINDOW_HEIGHT),
-            0.04,
-            100.0
-=======
                 self.cam_fov_y,
                 width / float(height),
                 0.04,
                 100.0
->>>>>>> d34eb892
         )
 
         # Set modelview matrix
@@ -1385,21 +1357,12 @@
         Render an observation from the point of view of the agent
         """
 
-<<<<<<< HEAD
         observation = self._render_img(
             self.camera_width,
             self.camera_height,
             self.multi_fbo,
             self.final_fbo,
             self.img_array
-=======
-        return self._render_img(
-                self.camera_width,
-                self.camera_height,
-                self.multi_fbo,
-                self.final_fbo,
-                self.img_array
->>>>>>> d34eb892
         )
 
         # self.undistort - for UndistortWrapper
